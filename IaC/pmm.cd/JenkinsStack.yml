--- conflicted
+++ resolved
@@ -843,7 +843,6 @@
               }
 
               setup_ssh_keys() {
-<<<<<<< HEAD
                 KEYS_LIST="alexander.tymchuk \
                            mykola.marzhan \
                            evgeniy.patlan \
@@ -853,12 +852,7 @@
                            eduardo.casarero \
                            santiago.ruiz \
                            andrew.siemen \
-                           kamil.babayev \
                            nikita.beletskii"
-=======
-                KEYS_LIST="alexander.tymchuk mykola.marzhan evgeniy.patlan slava.sarzhan illia.pshonkin alex.miroshnychenko eduardo.casarero santiago.ruiz andrew.siemen"
->>>>>>> 1a426580
-
                 for KEY in $KEYS_LIST; do
                     RETRY="3"
                     while [ $RETRY != "0" ]; do
