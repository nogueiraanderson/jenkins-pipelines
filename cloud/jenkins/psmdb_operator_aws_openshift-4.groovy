--- conflicted
+++ resolved
@@ -343,13 +343,9 @@
                     sudo mv terraform /usr/local/bin/ && rm terraform_0.11.14_linux_amd64.zip
                 """
                 sh '''
-<<<<<<< HEAD
-                    
-=======
                     sudo curl -s -L -o /usr/local/bin/kubectl https://dl.k8s.io/release/\$(curl -L -s https://dl.k8s.io/release/stable.txt)/bin/linux/amd64/kubectl && sudo chmod +x /usr/local/bin/kubectl
                     kubectl version --client --output=yaml
 
->>>>>>> 926878ae
                     curl -s https://get.helm.sh/helm-v3.9.4-linux-amd64.tar.gz \
                         | sudo tar -C /usr/local/bin --strip-components 1 -zvxpf -
 
