--- conflicted
+++ resolved
@@ -31,7 +31,7 @@
 
 void runOVFStagingStart(String SERVER_VERSION, PMM_QA_GIT_BRANCH) {
     ovfStagingJob = build job: 'pmm2-ovf-staging-start', parameters: [
-        string(name: 'OVA_VERSION', value: SERVER_VERSION),      
+        string(name: 'OVA_VERSION', value: SERVER_VERSION),
         string(name: 'PMM_QA_GIT_BRANCH', value: PMM_QA_GIT_BRANCH),
     ]
     env.OVF_INSTANCE_NAME = ovfStagingJob.buildVariables.VM_NAME
@@ -312,17 +312,13 @@
             }
         }
         stage('Start Server') {
-<<<<<<< HEAD
-            steps {
-                runStagingServer(DOCKER_VERSION, CLIENT_VERSION, '--addclient=haproxy,1 --setup-alertmanager --setup-external-service --mongo-replica-for-backup', CLIENT_INSTANCE, '127.0.0.1', ADMIN_PASSWORD)
-=======
             parallel {
                 stage('Setup Docker Server Instance') {
                     when {
                         expression { env.SERVER_TYPE == "docker" }
                     }
                     steps {
-                        runStagingServer(DOCKER_VERSION, CLIENT_VERSION, '--addclient=haproxy,1 --setup-alertmanager --setup-external-service', CLIENT_INSTANCE, '127.0.0.1', ADMIN_PASSWORD)
+                        runStagingServer(DOCKER_VERSION, CLIENT_VERSION, '--addclient=haproxy,1 --setup-alertmanager --setup-external-service  --mongo-replica-for-backup', CLIENT_INSTANCE, '127.0.0.1', ADMIN_PASSWORD)
                     }
                 }
                 stage('Setup OVF Server Instance') {
@@ -341,7 +337,6 @@
                         runAMIStagingStart(DOCKER_VERSION)
                     }
                 }
->>>>>>> 989cc916
             }
         }
         stage('Setup PMM Clients') {
