library changelog: false, identifier: 'lib@PMM-10083', retriever: modernSCM([
    $class: 'GitSCMSource',
    remote: 'https://github.com/Percona-Lab/jenkins-pipelines.git'
]) _

void performDockerWayUpgrade(String PMM_VERSION) {
    sh """
        export PMM_VERSION=${PMM_VERSION}
        sudo chmod 755 /srv/pmm-qa/pmm-tests/docker_way_upgrade.sh
        bash -xe /srv/pmm-qa/pmm-tests/docker_way_upgrade.sh ${PMM_VERSION}
    """
}

void checkUpgrade(String PMM_VERSION, String PRE_POST) {
    sh """
        export PMM_VERSION=${PMM_VERSION}
        sudo chmod 755 /srv/pmm-qa/pmm-tests/check_upgrade.sh
        bash -xe /srv/pmm-qa/pmm-tests/check_upgrade.sh ${PMM_VERSION} ${PRE_POST}
    """
}

void checkClientAfterUpgrade(String PMM_VERSION, String PRE_POST) {
    sh """
        export PMM_VERSION=${PMM_VERSION}
        echo "Upgrading pmm2-client";
        sudo yum clean all
        sudo yum makecache
        sudo yum -y install pmm2-client
        sleep 30
        sudo chmod 755 /srv/pmm-qa/pmm-tests/check_client_upgrade.sh
        bash -xe /srv/pmm-qa/pmm-tests/check_client_upgrade.sh ${PMM_VERSION} ${PRE_POST}
    """
}

void fetchAgentLog(String CLIENT_VERSION) {
    sh """
        export CLIENT_VERSION=${CLIENT_VERSION}
        if [[ \$CLIENT_VERSION != http* ]]; then
            journalctl -u pmm-agent.service > /var/log/pmm-agent.log
            sudo chown ec2-user:ec2-user /var/log/pmm-agent.log
        fi
        if [[ -e /var/log/pmm-agent.log ]]; then
            cp /var/log/pmm-agent.log .
        fi
    """
}

def latestVersion = pmmVersion()
def versionsList = pmmVersion('list_with_old')
def getMinorVersion(VERSION) {
    return VERSION.split("\\.")[1].toInteger()
}

pipeline {
    agent {
        label 'docker-farm'
    }
    environment {
        REMOTE_AWS_MYSQL_USER=credentials('pmm-dev-mysql-remote-user')
        REMOTE_AWS_MYSQL_PASSWORD=credentials('pmm-dev-remote-password')
        REMOTE_AWS_MYSQL57_HOST=credentials('pmm-dev-mysql57-remote-host')
        REMOTE_MYSQL_HOST=credentials('mysql-remote-host')
        REMOTE_MYSQL_USER=credentials('mysql-remote-user')
        REMOTE_MYSQL_PASSWORD=credentials('mysql-remote-password')
        GCP_SERVER_IP=credentials('GCP_SERVER_IP')
        GCP_USER=credentials('GCP_USER')
        GCP_USER_PASSWORD=credentials('GCP_USER_PASSWORD')
        REMOTE_MONGODB_HOST=credentials('qa-remote-mongodb-host')
        REMOTE_MONGODB_USER=credentials('qa-remote-mongodb-user')
        REMOTE_MONGODB_PASSWORD=credentials('qa-remote-mongodb-password')
        REMOTE_POSTGRESQL_HOST=credentials('qa-remote-pgsql-host')
        REMOTE_POSTGRESQL_USER=credentials('qa-remote-pgsql-user')
        REMOTE_POSTGRESSQL_PASSWORD=credentials('qa-remote-pgsql-password')
        REMOTE_PROXYSQL_HOST=credentials('qa-remote-proxysql-host')
        REMOTE_PROXYSQL_USER=credentials('qa-remote-proxysql-user')
        REMOTE_PROXYSQL_PASSWORD=credentials('qa-remote-proxysql-password')
        INFLUXDB_ADMIN_USER=credentials('influxdb-admin-user')
        INFLUXDB_ADMIN_PASSWORD=credentials('influxdb-admin-password')
        INFLUXDB_USER=credentials('influxdb-user')
        INFLUXDB_USER_PASSWORD=credentials('influxdb-user-password')
        MONITORING_HOST=credentials('monitoring-host')
        MAILOSAUR_API_KEY=credentials('MAILOSAUR_API_KEY')
        MAILOSAUR_SERVER_ID=credentials('MAILOSAUR_SERVER_ID')
        MAILOSAUR_SMTP_PASSWORD=credentials('MAILOSAUR_SMTP_PASSWORD')
    }
    parameters {
        string(
            defaultValue: 'main',
            description: 'Tag/Branch for UI Tests Repo repository',
            name: 'GIT_BRANCH')
        choice(
            choices: versionsList,
            description: 'PMM Server Version to test for Upgrade',
            name: 'DOCKER_VERSION')
        choice(
            choices: versionsList,
            description: 'PMM Client Version to test for Upgrade',
            name: 'CLIENT_VERSION')
        string(
            defaultValue: latestVersion,
            description: 'latest PMM Server Version',
            name: 'PMM_SERVER_LATEST')
        string(
            defaultValue: 'perconalab/pmm-server:dev-latest',
            description: 'PMM Server Tag to be Upgraded to via Docker way Upgrade',
            name: 'PMM_SERVER_TAG')
        string(
            defaultValue: 'admin-password',
            description: 'pmm-server admin user default password',
            name: 'ADMIN_PASSWORD')  
        string(
            defaultValue: 'main',
            description: 'Tag/Branch for pmm-qa repository',
            name: 'PMM_QA_GIT_BRANCH')
        choice(
            choices: ['no', 'yes'],
            description: 'Enable Testing Repo, for RC testing',
            name: 'ENABLE_TESTING_REPO')
        choice(
            choices: ['yes', 'no'],
            description: 'Enable Experimental, for Dev Latest testing',
            name: 'ENABLE_EXPERIMENTAL_REPO')
        choice(
            choices: ['no', 'yes'],
            description: 'Perform Docker-way Upgrade?',
            name: 'PERFORM_DOCKER_WAY_UPGRADE')
        choice(
            choices: ['no', 'yes'],
            description: 'To be used as a flag for FB testing, this avoid version compare',
            name: 'FB_EXECUTION')
        text(
            defaultValue: '--addclient=modb,1 --addclient=pgsql,1 --addclient=ps,1 --setup-with-custom-settings --setup-alertmanager --setup-external-service --setup-ssl-services',
            description: '''
            Configure PMM Clients
            ms - MySQL (ex. --addclient=ms,1),
            ps - Percona Server for MySQL (ex. --addclient=ps,1),
            pxc - Percona XtraDB Cluster, --with-proxysql (to be used with proxysql only ex. --addclient=pxc,1 --with-proxysql),
            md - MariaDB Server (ex. --addclient=md,1),
            mo - Percona Server for MongoDB(ex. --addclient=mo,1),
            modb - Official MongoDB version from MongoDB Inc (ex. --addclient=modb,1),
            pgsql - Postgre SQL Server (ex. --addclient=pgsql,1)
            pdpgsql - Percona Distribution for PostgreSQL (ex. --addclient=pdpgsql,1)
            An example: --addclient=ps,1 --addclient=mo,1 --addclient=md,1 --addclient=pgsql,2 --addclient=modb,2
            ''',
            name: 'CLIENTS')
    }
    options {
        skipDefaultCheckout()
    }
    stages {
        stage('Prepare') {
            steps {
                script {
                    if(env.PERFORM_DOCKER_WAY_UPGRADE == "yes") {
                        currentBuild.description = "Docker way upgrade from ${env.DOCKER_VERSION} to ${env.PMM_SERVER_LATEST}"
                    } else {
                        currentBuild.description = "UI way upgrade from ${env.DOCKER_VERSION} to ${env.PMM_SERVER_LATEST}"
                    }
                }
                // fetch pmm-ui-tests repository
                git poll: false, branch: GIT_BRANCH, url: 'https://github.com/percona/pmm-ui-tests.git'

                slackSend channel: '#pmm-ci', color: '#FFFF00', message: "[${JOB_NAME}]: build started - ${BUILD_URL}"
                sh '''
                    sudo yum -y install svn
                    sudo mkdir -p /srv/pmm-qa || :
                    pushd /srv/pmm-qa
                        sudo git clone --single-branch --branch \${PMM_QA_GIT_BRANCH} https://github.com/percona/pmm-qa.git .
                        sudo git checkout \${PMM_QA_GIT_COMMIT_HASH}
                        sudo chmod 755 pmm-tests/install-google-chrome.sh
                        bash ./pmm-tests/install-google-chrome.sh
                    popd
                    sudo ln -s /usr/bin/google-chrome-stable /usr/bin/chromium
                '''
            }
        }
        stage('Start Server Instance') {
            steps {
                sh """
                    PWD=\$(pwd) PMM_SERVER_IMAGE=percona/pmm-server:\${DOCKER_VERSION} docker-compose up -d
                """
                waitForContainer('pmm-server', 'pmm-managed entered RUNNING state')
                waitForContainer('pmm-agent_mongo', 'waiting for connections on port 27017')
                waitForContainer('pmm-agent_mysql_5_7', "Server hostname (bind-address):")
                waitForContainer('pmm-agent_postgres', 'PostgreSQL init process complete; ready for start up.')
                sh """
                    bash -x testdata/db_setup.sh
                """
                script {
                    env.SERVER_IP = "127.0.0.1"
                    env.PMM_UI_URL = "http://${env.SERVER_IP}/"
                    env.PMM_URL = "http://admin:${env.ADMIN_PASSWORD}@${env.SERVER_IP}"
                }
            }
        }
        stage('Change admin password for >= 2.27') {
            when {
                expression { getMinorVersion(DOCKER_VERSION) >= 27 }
            }
            steps {
                sh """
                    docker exec pmm-server change-admin-password \${ADMIN_PASSWORD}
                """
                script {
                    env.ADMIN_PASSWORD = ADMIN_PASSWORD
                }
            }
        }
        stage('Change admin password for <= 2.26') {
            when {
                expression { getMinorVersion(DOCKER_VERSION) <= 26 }
            }
            steps {
                sh """
                    docker exec pmm-server grafana-cli --homepath /usr/share/grafana --configOverrides cfg:default.paths.data=/srv/grafana admin reset-admin-password \${ADMIN_PASSWORD}
                """
                script {
                    env.ADMIN_PASSWORD = ADMIN_PASSWORD
                }
            }
        }
        stage('Enable Testing Repo') {
            when {
                expression { env.ENABLE_TESTING_REPO == "yes" && env.ENABLE_EXPERIMENTAL_REPO == "no" }
            }
            steps {
                script {
                    sh """
                        set -o errexit
                        set -o xtrace
                        docker exec pmm-server yum update -y percona-release || true
                        docker exec pmm-server sed -i'' -e 's^/release/^/testing/^' /etc/yum.repos.d/pmm2-server.repo
                        docker exec pmm-server percona-release enable percona testing
                        docker exec pmm-server yum clean all
                    """
                    setupPMMClient(env.SERVER_IP, CLIENT_VERSION, 'pmm2', 'no', 'yes', 'yes', 'compose_setup', env.ADMIN_PASSWORD)
                }
            }
        }
        stage('Enable Experimental Repo') {
            when {
                expression { env.ENABLE_EXPERIMENTAL_REPO == "yes" && env.ENABLE_TESTING_REPO == "no" }
            }
            steps {
                script {
                    sh """
                        set -o errexit
                        set -o xtrace
                        docker exec pmm-server yum update -y percona-release || true
                        docker exec pmm-server sed -i'' -e 's^/release/^/experimental/^' /etc/yum.repos.d/pmm2-server.repo
                        docker exec pmm-server percona-release enable percona experimental
                        docker exec pmm-server yum clean all
                    """
                    setupPMMClient(env.SERVER_IP, CLIENT_VERSION, 'pmm2', 'no', 'no', 'yes', 'compose_setup', ADMIN_PASSWORD)
                }
            }
        }
        stage('Enable Release Repo') {
            when {
                expression { env.ENABLE_EXPERIMENTAL_REPO == "no" && env.ENABLE_TESTING_REPO == "no" }
            }
            steps {
                script {
                    sh """
                        set -o errexit
                        set -o xtrace
                        docker exec pmm-server yum update -y percona-release || true
                        docker exec pmm-server yum clean all
                    """
                    setupPMMClient(env.SERVER_IP, CLIENT_VERSION, 'pmm2', 'no', 'release', 'yes', 'compose_setup', ADMIN_PASSWORD)
                }
            }
        }
        stage('Setup Client for PMM-Server') {
            steps {
                sh """
                    set -o errexit
                    set -o xtrace
                    export PATH=\$PATH:/usr/sbin
                    bash /srv/pmm-qa/pmm-tests/pmm-framework.sh \
                        --download \
                        ${CLIENTS} \
                        --pmm2
                    sleep 20
                """
            }
        }
        stage('Sanity check') {
            steps {
                sh 'timeout 100 bash -c \'while [[ "$(curl -s -o /dev/null -w \'\'%{http_code}\'\' \${PMM_URL}/ping)" != "200" ]]; do sleep 5; done\' || false'
            }
        }
        stage('Sleep') {
            steps {
                sleep 60
            }
        }
        stage('Check Packages before Upgrade') {
            steps {
                checkUpgrade(DOCKER_VERSION, "pre");
            }
        }
        stage('Run UI way Upgrade Tests') {
            when {
                expression { env.PERFORM_DOCKER_WAY_UPGRADE == "no" }
            }
            steps {
                sh """
<<<<<<< HEAD
                    npm install --force
=======
                    npm ci
>>>>>>> 41eef898
                    envsubst < env.list > env.generated.list
                    sed -i 's+http://localhost/+${PMM_UI_URL}/+g' pr.codecept.js
                    export PWD=\$(pwd);
                    export CHROMIUM_PATH=/usr/bin/chromium
                    ./node_modules/.bin/codeceptjs run-multiple parallel --debug --steps --reporter mocha-multi -c pr.codecept.js --grep '@pmm-upgrade'
                """
                }
        }
        stage('Run Docker Way Upgrade Tests') {
            when {
                expression { env.PERFORM_DOCKER_WAY_UPGRADE == "yes" }
            }
            steps {
                sh """
<<<<<<< HEAD
                    npm install --force
=======
                    npm ci
>>>>>>> 41eef898
                    envsubst < env.list > env.generated.list
                    sed -i 's+http://localhost/+${PMM_UI_URL}/+g' pr.codecept.js
                    export PWD=\$(pwd);
                    export CHROMIUM_PATH=/usr/bin/chromium
                    ./node_modules/.bin/codeceptjs run-multiple parallel --debug --steps --reporter mocha-multi -c pr.codecept.js --grep '@pre-upgrade'
                """
                performDockerWayUpgrade(PMM_SERVER_TAG)
                sh """
                    export PWD=\$(pwd);
                    export CHROMIUM_PATH=/usr/bin/chromium
                    sleep 30
                    ./node_modules/.bin/codeceptjs run-multiple parallel --debug --steps --reporter mocha-multi -c pr.codecept.js --grep '@post-upgrade'
                """
                }

        }
        stage('Check Packages after Upgrade') {
            steps {
                checkUpgrade(PMM_SERVER_LATEST, "post");
            }
        }
        stage('Check Client Upgrade') {
            steps {
                checkClientAfterUpgrade(PMM_SERVER_LATEST, "post");
                sh """
                    export PWD=\$(pwd);
                    export CHROMIUM_PATH=/usr/bin/chromium
                    sleep 30
                    ./node_modules/.bin/codeceptjs run --debug --steps -c pr.codecept.js --grep '@post-client-upgrade'
                """
            }
        }
    }
    post {
        always {
            // stop staging
            sh '''
                curl --insecure ${PMM_URL}/logs.zip --output logs.zip || true
            '''
            fetchAgentLog(CLIENT_VERSION)
            sh '''
                ./node_modules/.bin/mochawesome-merge tests/output/parallel_chunk*/*.json > tests/output/combine_results.json || true
                ./node_modules/.bin/marge tests/output/combine_results.json --reportDir tests/output/ --inline --cdn --charts || true
                echo --- pmm-managed logs from pmm-server --- >> pmm-managed-full.log
                docker exec pmm-server cat /srv/logs/pmm-managed.log >> pmm-managed-full.log || true
                docker exec pmm-server cat /srv/logs/pmm-update-perform.log >> pmm-update-perform.log || true
                echo --- pmm-update-perform logs from pmm-server --- >> pmm-update-perform.log
                docker-compose down
                docker rm -f $(sudo docker ps -a -q) || true
                docker volume rm $(sudo docker volume ls -q) || true
                sudo chown -R ec2-user:ec2-user . || true
            '''
            script {
                archiveArtifacts artifacts: 'pmm-managed-full.log'
                archiveArtifacts artifacts: 'pmm-update-perform.log'
                if (currentBuild.result == null || currentBuild.result == 'SUCCESS') {
                    junit 'tests/output/parallel_chunk*/*.xml'
                    slackSend channel: '#pmm-ci', color: '#00FF00', message: "[${JOB_NAME}]: build finished - ${BUILD_URL} "
                    archiveArtifacts artifacts: 'tests/output/combine_results.html'
                    archiveArtifacts artifacts: 'logs.zip'
                    archiveArtifacts artifacts: 'pmm-agent.log'
                } else {
                    junit 'tests/output/parallel_chunk*/*.xml'
                    slackSend channel: '#pmm-ci', color: '#FF0000', message: "[${JOB_NAME}]: build ${currentBuild.result} - ${BUILD_URL}"
                    archiveArtifacts artifacts: 'tests/output/combine_results.html'
                    archiveArtifacts artifacts: 'logs.zip'
                    archiveArtifacts artifacts: 'pmm-agent.log'
                    archiveArtifacts artifacts: 'tests/output/parallel_chunk*/*.png'
                }
            }
            allure([
                includeProperties: false,
                jdk: '',
                properties: [],
                reportBuildPolicy: 'ALWAYS',
                results: [[path: 'tests/output/allure']]
            ])
            sh '''
                sudo rm -r node_modules/
                sudo rm -r tests/output
            '''
            deleteDir()
        }
    }
}<|MERGE_RESOLUTION|>--- conflicted
+++ resolved
@@ -1,4 +1,4 @@
-library changelog: false, identifier: 'lib@PMM-10083', retriever: modernSCM([
+library changelog: false, identifier: 'lib@master', retriever: modernSCM([
     $class: 'GitSCMSource',
     remote: 'https://github.com/Percona-Lab/jenkins-pipelines.git'
 ]) _
@@ -124,10 +124,6 @@
             choices: ['no', 'yes'],
             description: 'Perform Docker-way Upgrade?',
             name: 'PERFORM_DOCKER_WAY_UPGRADE')
-        choice(
-            choices: ['no', 'yes'],
-            description: 'To be used as a flag for FB testing, this avoid version compare',
-            name: 'FB_EXECUTION')
         text(
             defaultValue: '--addclient=modb,1 --addclient=pgsql,1 --addclient=ps,1 --setup-with-custom-settings --setup-alertmanager --setup-external-service --setup-ssl-services',
             description: '''
@@ -306,11 +302,7 @@
             }
             steps {
                 sh """
-<<<<<<< HEAD
-                    npm install --force
-=======
                     npm ci
->>>>>>> 41eef898
                     envsubst < env.list > env.generated.list
                     sed -i 's+http://localhost/+${PMM_UI_URL}/+g' pr.codecept.js
                     export PWD=\$(pwd);
@@ -325,11 +317,7 @@
             }
             steps {
                 sh """
-<<<<<<< HEAD
-                    npm install --force
-=======
                     npm ci
->>>>>>> 41eef898
                     envsubst < env.list > env.generated.list
                     sed -i 's+http://localhost/+${PMM_UI_URL}/+g' pr.codecept.js
                     export PWD=\$(pwd);
