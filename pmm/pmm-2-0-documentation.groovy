--- conflicted
+++ resolved
@@ -51,11 +51,8 @@
                     sh '''
                         echo BRANCH=${BRANCH_NAME}
                         DEST_HOST='docs-rsync-endpoint.int.percona.com'
-<<<<<<< HEAD
+                        
                         rsync --delete-before -avzr -O -e "ssh -o StrictHostKeyChecking=no -p2222 -i \${KEY_PATH}"  build/html/ \${USER}@\${DEST_HOST}:/data/websites_data/\${PUBLISH_TARGET}/doc/percona-monitoring-and-management/2.x/
-=======
-                        rsync --delete-before -avzr -O -e "ssh -o StrictHostKeyChecking=no -p2222 -i \${KEY_PATH}"  build/html/ \${USER}@\${DEST_HOST}:/data/websites_data/\${PUBLISH_TARGET}/doc/percona-monitoring-and-management/2.0/
->>>>>>> 94cb4725
                     '''
                 }
             }
