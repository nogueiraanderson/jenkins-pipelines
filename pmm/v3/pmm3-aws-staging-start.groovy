--- conflicted
+++ resolved
@@ -9,7 +9,7 @@
 ]) _
 
 library changelog: false, identifier: 'v3lib@PMM-7-fix-pmm3-aws-staging-start-ppl', retriever: modernSCM(
-  scm: [$class: 'GitSCMSource', remote: 'https://github.com/Percona-Lab/jenkins-pipelines.git'], 
+  scm: [$class: 'GitSCMSource', remote: 'https://github.com/Percona-Lab/jenkins-pipelines.git'],
   libraryPath: 'pmm/v3/'
 )
 
@@ -24,7 +24,7 @@
             name: 'DOCKER_VERSION'
         )
         string(
-            defaultValue: 'https://s3.us-east-2.amazonaws.com/pmm-build-cache/PR-BUILDS/pmm-client/pmm-client-latest.tar.gz',
+            defaultValue: '3-dev-latest',
             description: 'PMM Client version ("3-dev-latest" for main branch, "latest" or "X.X.X" for released version, "pmm3-rc" for Release Candidate, "http://..." for feature build)',
             name: 'CLIENT_VERSION'
         )
@@ -183,16 +183,6 @@
                         sudo amazon-linux-extras enable epel php8.2
                         sudo yum --enablerepo epel install php -y
                         sudo yum install sysbench mysql-client -y
-<<<<<<< HEAD
-                        sudo mkdir -p /srv/qa-integration || :
-                        pushd /srv/qa-integration
-                            sudo git clone --single-branch --branch ${PMM_QA_GIT_BRANCH} https://github.com/Percona-Lab/qa-integration.git .
-                            sudo git checkout ${PMM_QA_GIT_COMMIT_HASH}
-                            sudo curl -O https://raw.githubusercontent.com/Percona-QA/percona-qa/master/get_download_link.sh
-                            sudo chmod 755 get_download_link.sh
-                        popd
-=======
->>>>>>> 051f218f
                     '''
                 }
             }
@@ -240,39 +230,9 @@
                 }
             }
         }
-<<<<<<< HEAD
         stage('Run Clients') {
             steps {
                 node(env.VM_NAME){
-=======
-        stage('Run version service') {
-            when {
-                expression { env.VERSION_SERVICE_IMAGE != "" }
-            }
-            steps {
-                script {
-                    withEnv(['JENKINS_NODE_COOKIE=dontKillMe']) {
-                        node(env.VM_NAME){
-                            sh '''
-                                set -o errexit
-                                set -o xtrace
-                                docker run -d --name version-service --hostname=version-service -e SERVE_HTTP=true -e GW_PORT=80 ${VERSION_SERVICE_IMAGE}
-                                docker network create vs-network
-                                docker network connect vs-network version-service
-                                docker network connect vs-network pmm-server
-                            '''
-                        }
-                    }
-                }
-            }
-        }
-        stage('Run Clients') {
-            steps {
-                node(env.VM_NAME){
-                    // Download the client, install it outside of PMM server and configure it to connect to PMM
-                    setupPMM3Client(SERVER_IP, CLIENT_VERSION.trim(), PMM_VERSION, ENABLE_PULL_MODE, ENABLE_TESTING_REPO, CLIENT_INSTANCE, 'aws-staging', ADMIN_PASSWORD)
-
->>>>>>> 051f218f
                     script {
                         env.PMM_REPO = params.CLIENT_VERSION == "pmm-rc" ? "testing" : "experimental"
                     }
@@ -294,40 +254,19 @@
                             PMM_SERVER_IP=${IP}
                         fi
 
-<<<<<<< HEAD
+                        sudo mkdir -p /srv/qa-integration || :
+                        pushd /srv/qa-integration
+                            sudo git clone --single-branch --branch ${PMM_QA_GIT_BRANCH} https://github.com/Percona-Lab/qa-integration.git .
+                            sudo git checkout ${PMM_QA_GIT_COMMIT_HASH}
+                            sudo curl -O https://raw.githubusercontent.com/Percona-QA/percona-qa/master/get_download_link.sh
+                            sudo chmod 755 get_download_link.sh
+                        popd
+
                         sudo python /srv/qa-integration/pmm_qa/pmm-framework.py \
                             --pmm-server-ip=${PMM_SERVER_IP} \
                             --pmm-server-password=${ADMIN_PASSWORD} \
                             --client-version=${PMM_CLIENT_VERSION}
                             ${CLIENTS}
-=======
-                        pmm-admin --version
-
-                        sudo mkdir -p /srv/pmm-qa || :
-                        pushd /srv/pmm-qa
-                            sudo git clone --single-branch --branch ${PMM_QA_GIT_BRANCH} --depth=1 https://github.com/percona/pmm-qa.git .
-                            sudo git checkout ${PMM_QA_GIT_COMMIT_HASH}
-                            sudo curl -O https://raw.githubusercontent.com/Percona-QA/percona-qa/master/get_download_link.sh
-                            sudo chmod 755 get_download_link.sh
-                        popd
-
-                        bash /srv/pmm-qa/pmm-tests/pmm-framework.sh \
-                            --ms-version  ${MS_VERSION} \
-                            --mo-version  ${MO_VERSION} \
-                            --ps-version  ${PS_VERSION} \
-                            --modb-version ${MODB_VERSION} \
-                            --md-version  ${MD_VERSION} \
-                            --pgsql-version ${PGSQL_VERSION} \
-                            --pxc-version ${PXC_VERSION} \
-                            --pdpgsql-version ${PDPGSQL_VERSION} \
-                            --download \
-                            ${CLIENTS} \
-                            --pmm2 \
-                            --dbdeployer \
-                            --run-load-pmm2 \
-                            --query-source=${QUERY_SOURCE} \
-                            --pmm2-server-ip=$PMM_SERVER_IP
->>>>>>> 051f218f
                     '''
                 }
             }
