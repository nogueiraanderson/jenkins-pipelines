pipeline {
    agent {
        label 'awscli'
    }
    parameters {
        string(
            defaultValue: 'perconalab/pmm-server:dev-latest',
            description: 'PMM Server docker container version (image-name:version-tag ex. perconalab/pmm-server:dev-latest or perconalab/pmm-server:pmm1-dev-latest)',
            name: 'DOCKER_VERSION')
        string(
            defaultValue: 'dev-latest',
            description: 'PMM Client version ("dev-latest" for master branch, "pmm1-dev-latest" for 1.x latest, "latest" or "X.X.X" for released version, "http://..." for feature build)',
            name: 'CLIENT_VERSION')
        string(
            defaultValue: '',
            description: 'public ssh key for "ec2-user" user, please set if you need ssh access',
            name: 'SSH_KEY')
        choice(
            choices: ['pmm2', 'pmm1'],
            description: 'Which Version of PMM-Server',
            name: 'PMM_VERSION')
        choice(
            choices: ['yes', 'no'],
            description: 'Enable Testing Repo?',
            name: 'ENABLE_TESTING_REPO')
        choice(
            choices: '1\n0\n1\n2\n3\n4\n5\n6\n7\n8\n9\n10\n11\n12\n13\n14\n15\n16\n17\n18\n19\n20\n21\n22\n23\n24\n25\n26\n27\n28\n29\n30',
            description: 'Stop the instance after, days ("0" value disables autostop and recreates instance in case of AWS failure)',
            name: 'DAYS')
        choice(
            choices: ['8.0','5.7'],
            description: 'Percona XtraDB Cluster version',
            name: 'PXC_VERSION')
        choice(
            choices: ['8.0', '5.7', '5.6'],
            description: "Percona Server for MySQL version",
            name: 'PS_VERSION')
        choice(
            choices: ['5.7', '8.0', '5.6'],
            description: 'MySQL Community Server version',
            name: 'MS_VERSION')
        choice(
            choices: ['12', '11', '10.8'],
            description: "Which version of PostgreSQL",
            name: 'PGSQL_VERSION')
        choice(
            choices: ['12','11'],
            description: 'Percona Distribution for PostgreSQL',
            name: 'PDPGSQL_VERSION')
        choice(
            choices: ['10.5', '10.4', '10.3', '10.2'],
            description: "MariaDB Server version",
            name: 'MD_VERSION')
        choice(
            choices: ['4.2', '4.4', '4.0', '3.6'],
            description: "Percona Server for MongoDB version",
            name: 'MO_VERSION')
        choice(
            choices: ['4.4', '4.2', '4.0'],
            description: "Official MongoDB version from MongoDB Inc",
            name: 'MODB_VERSION')
        choice(
            choices: ['perfschema', 'slowlog'],
            description: "Query Source for Monitoring",
            name: 'QUERY_SOURCE')
        text(
            defaultValue: '-e METRICS_RETENTION=192h',
            description: '''
            Passing Env Variables to PMM Server Docker Container, supported only for pmm2.x
            Example: -e PERCONA_TEST_CHECKS_INTERVAL=10s -e PMM_DEBUG=1
            ''',
            name: 'DOCKER_ENV_VARIABLE')
        text(
            defaultValue: '--addclient=ps,1',
            description: '''
            Configure PMM Clients
            ms - MySQL (ex. --addclient=ms,1),
            ps - Percona Server for MySQL (ex. --addclient=ps,1),
            pxc - Percona XtraDB Cluster, --with-proxysql (to be used with proxysql only ex. --addclient=pxc,1 --with-proxysql),
            md - MariaDB Server (ex. --addclient=md,1),
            mo - Percona Server for MongoDB(ex. --addclient=mo,1),
            modb - Official MongoDB version from MongoDB Inc (ex. --addclient=modb,1),
            pgsql - Postgre SQL Server (ex. --addclient=pgsql,1)
            pdpgsql - Percona Distribution for PostgreSQL (ex. --addclient=pdpgsql,1)
            Example: --addclient=ps,1 --addclient=mo,1 --addclient=md,1 --addclient=pgsql,2 --addclient=modb,2
            ''',
            name: 'CLIENTS')
        string(
            defaultValue: 'true',
            description: 'Enable Slack notification (option for high level pipelines)',
            name: 'NOTIFY')
        choice(
            choices: ['no', 'yes'],
            description: "Use this instance only as a client host",
            name: 'CLIENT_INSTANCE')
        string (
            defaultValue: '0.0.0.0',
            description: 'Please change the default Value for Server Public IP, When you need to use this instance just as client',
            name: 'SERVER_IP')
        string(
            defaultValue: 'master',
            description: 'Tag/Branch for pmm-qa repository',
            name: 'PMM_QA_GIT_BRANCH')
        string(
            defaultValue: '',
            description: 'Commit hash for pmm-qa branch',
            name: 'PMM_QA_GIT_COMMIT_HASH')
    }
    options {
        skipDefaultCheckout()
    }

    stages {
        stage('Prepare') {
            steps {
                deleteDir()
                wrap([$class: 'BuildUser']) {
                    sh """
                        echo "\${BUILD_USER_EMAIL}" > OWNER_EMAIL
                        echo "\${BUILD_USER_EMAIL}" | awk -F '@' '{print \$1}' > OWNER_FULL
                        echo "pmm-\$(cat OWNER_FULL)-\$(date -u '+%Y%m%d%H%M%S')-${BUILD_NUMBER}" \
                            > VM_NAME
                    """
                }
                script {
                    def OWNER = sh(returnStdout: true, script: "cat OWNER_FULL").trim()
                    def OWNER_EMAIL = sh(returnStdout: true, script: "cat OWNER_EMAIL").trim()
                    def OWNER_SLACK = slackUserIdFromEmail(botUser: true, email: "${OWNER_EMAIL}", tokenCredentialId: 'JenkinsCI-SlackBot-v2')

                    echo """
                        DOCKER_VERSION: ${DOCKER_VERSION}
                        CLIENT_VERSION: ${CLIENT_VERSION}
                        PMM_VERSION:    ${PMM_VERSION}
                        PXC_VERSION:    ${PXC_VERSION}
                        PS_VERSION:     ${PS_VERSION}
                        MS_VERSION:     ${MS_VERSION}
                        MD_VERSION:     ${MD_VERSION}
                        MO_VERSION:     ${MO_VERSION}
                        MODB_VERSION:   ${MODB_VERSION}
                        PGSQL_VERSION:  ${PGSQL_VERSION}
                        PDPGSQL_VERSION: ${PDPGSQL_VERSION}
                        QUERY_SOURCE:   ${QUERY_SOURCE}
                        CLIENTS:        ${CLIENTS}
                        OWNER:          ${OWNER}
                    """
                    if ("${NOTIFY}" == "true") {
                        slackSend botUser: true, channel: '#pmm-ci', color: '#FFFF00', message: "[${JOB_NAME}]: build started - ${BUILD_URL}"
                    }
                }
            }
        }

        stage('Run VM') {
            steps {
                withCredentials([[$class: 'AmazonWebServicesCredentialsBinding', accessKeyVariable: 'AWS_ACCESS_KEY_ID', credentialsId: 'AMI/OVF', secretKeyVariable: 'AWS_SECRET_ACCESS_KEY']]) {
                    sh '''
                        export VM_NAME=\$(cat VM_NAME)
                        export OWNER=\$(cat OWNER_FULL)
                        export SUBNET=\$(
                            aws ec2 describe-subnets \
                                --region us-east-2 \
                                --output text \
                                --filters "Name=tag:aws:cloudformation:stack-name,Values=pmm-staging" \
                                --query 'Subnets[].SubnetId' \
                                | tr '\t' '\n' \
                                | sort --random-sort \
                                | head -1
                        )
                        export SG1=\$(
                            aws ec2 describe-security-groups \
                                --region us-east-2 \
                                --output text \
                                --filters "Name=tag:aws:cloudformation:stack-name,Values=pmm-staging" \
                                          "Name=group-name,Values=HTTP" \
                                --query 'SecurityGroups[].GroupId'
                        )
                        export SG2=\$(
                            aws ec2 describe-security-groups \
                                --region us-east-2 \
                                --output text \
                                --filters "Name=tag:aws:cloudformation:stack-name,Values=pmm-staging" \
                                          "Name=group-name,Values=SSH" \
                                --query 'SecurityGroups[].GroupId'
                        )

                        echo '{
                            "DryRun": false,
                            "InstanceCount": 1,
                            "InstanceInterruptionBehavior": "terminate",
                            "LaunchSpecification": {
                                "BlockDeviceMappings": [
                                    {
                                        "DeviceName": "/dev/xvda",
                                        "Ebs": {
                                            "DeleteOnTermination": true,
                                            "VolumeSize": 20,
                                            "VolumeType": "gp2"
                                        }
                                    }
                                ],
                                "EbsOptimized": false,
                                "ImageId": "ami-15e9c770",
                                "InstanceType": "t2.large",
                                "KeyName": "jenkins",
                                "Monitoring": {
                                    "Enabled": false
                                },
                                "IamInstanceProfile": {
                                    "Name": "jenkins-pmm-slave"
                                },
                                "SecurityGroupIds": [
                                    "security-group-id-1",
                                    "security-group-id-2"
                                ],
                                "SubnetId": "subnet-id"
                            },
                            "SpotPrice": "0.040",
                            "Type": "persistent"
                        }' \
                            | sed -e "s/subnet-id/\${SUBNET}/" \
                            | sed -e "s/security-group-id-1/\${SG1}/" \
                            | sed -e "s/security-group-id-2/\${SG2}/" \
                            > config.json

                        REQUEST_ID=\$(
                            aws ec2 request-spot-instances \
                                --output text \
                                --region us-east-2 \
                                --cli-input-json file://config.json \
                                --query SpotInstanceRequests[].SpotInstanceRequestId
                        )
                        echo \$REQUEST_ID > REQUEST_ID

                        until [ -s IP ]; do
                            sleep 1
                            aws ec2 describe-instances \
                                --filters "Name=spot-instance-request-id,Values=\${REQUEST_ID}" \
                                --query 'Reservations[].Instances[].PublicIpAddress' \
                                --output text \
                                --region us-east-2 \
                                | tee IP
                        done

                        aws ec2 describe-instances \
                            --filters "Name=spot-instance-request-id,Values=\${REQUEST_ID}" \
                            --query 'Reservations[].Instances[].InstanceId' \
                            --output text \
                            --region us-east-2 \
                            | tee ID

                        VOLUMES=$(
                            aws ec2 describe-instances \
                                --region us-east-2 \
                                --output text \
                                --instance-ids \$(cat ID) \
                                --query 'Reservations[].Instances[].BlockDeviceMappings[].Ebs.VolumeId'
                        )

                        aws ec2 create-tags  \
                            --region us-east-2 \
                            --resources \$REQUEST_ID \$(cat ID) \$VOLUMES \
                            --tags Key=Name,Value=\$VM_NAME \
                                   Key=iit-billing-tag,Value=pmm-staging \
                                   Key=stop-after-days,Value=${DAYS} \
                                   Key=owner,Value=\$OWNER
                    '''
                }
                withCredentials([sshUserPrivateKey(credentialsId: 'aws-jenkins', keyFileVariable: 'KEY_PATH', passphraseVariable: '', usernameVariable: 'USER')]) {
                    sh """
                        until ssh -i "${KEY_PATH}" -o ConnectTimeout=1 -o StrictHostKeyChecking=no ${USER}@\$(cat IP) date; do
                            sleep 2
                        done

                        if [ -n "$SSH_KEY" ]; then
                            echo '$SSH_KEY' | ssh -i "${KEY_PATH}" -o ConnectTimeout=1 -o StrictHostKeyChecking=no ${USER}@\$(cat IP) 'cat - >> .ssh/authorized_keys'
                        fi

                        ssh -i "${KEY_PATH}" -o ConnectTimeout=1 -o StrictHostKeyChecking=no ${USER}@\$(cat IP) 'sudo yum -y update --security; sudo yum -y install https://repo.percona.com/yum/percona-release-0.1-7.noarch.rpm; sudo rpm --import /etc/pki/rpm-gpg/PERCONA-PACKAGING-KEY'
                    """
                    sh """
                        ssh -i "${KEY_PATH}" -o ConnectTimeout=1 -o StrictHostKeyChecking=no ${USER}@\$(cat IP) "
                            sudo yum -y install svn docker sysbench mysql57-server git php php-mysql php-pdo
                            sudo service mysqld start
                            sudo yum -y install bats --enablerepo=epel
                            sudo usermod -aG docker ec2-user
                            sudo service docker start
                            sudo mkdir -p /srv/pmm-qa || :
                        "
                    """
                    sh """
                        ssh -i "${KEY_PATH}" -o ConnectTimeout=1 -o StrictHostKeyChecking=no ${USER}@\$(cat IP) "
                            pushd /srv/pmm-qa
                                sudo git clone --single-branch --branch \${PMM_QA_GIT_BRANCH} https://github.com/percona/pmm-qa.git .
                                sudo git checkout \${PMM_QA_GIT_COMMIT_HASH}
                                sudo svn export https://github.com/Percona-QA/percona-qa.git/trunk/get_download_link.sh
                                cd pmm-tests/
                                sudo svn export https://github.com/puneet0191/pmm-workloads.git/trunk/mysql/schema_table_query.php
                            popd
                        "
                    """
                    sh """
                        ssh -i "${KEY_PATH}" -o ConnectTimeout=1 -o StrictHostKeyChecking=no ${USER}@\$(cat IP) "
                            pushd /srv/pmm-qa
                                cd pmm-tests/
                                sudo chmod 755 schema_table_query.php
                                cd ../
                                sudo chmod 755 get_download_link.sh
                            popd
                        "
                    """
                        
                }
                script {
                    env.IP      = sh(returnStdout: true, script: "cat IP").trim()
                    env.VM_NAME = sh(returnStdout: true, script: "cat VM_NAME").trim()
                }
                archiveArtifacts 'IP'
            }
        }
        stage('Run Docker') {
            when {
                expression { env.CLIENT_INSTANCE == "no" }
            }
            steps {
                withCredentials([sshUserPrivateKey(credentialsId: 'aws-jenkins', keyFileVariable: 'KEY_PATH', passphraseVariable: '', usernameVariable: 'USER')]) {
                    script {
                        withEnv(['JENKINS_NODE_COOKIE=dontKillMe']) {
                            sh """
<<<<<<< HEAD
                            export IP=\$(cat IP)
                            export VM_NAME=\$(cat VM_NAME)

                            export CLIENT_VERSION=${CLIENT_VERSION}
                            if [[ \$CLIENT_VERSION = latest ]]; then
                                CLIENT_VERSION=\$(
                                    curl -s https://www.percona.com/downloads/pmm/ \
                                        | egrep -o 'pmm/[0-9]{1,3}\\.[0-9]{1,3}\\.[0-9]{1,3}' \
                                        | sed -e 's/pmm\\///' \
                                        | sort -u -V \
                                        | tail -1
                                )
                            fi
                            """
                            if (PMM_VERSION == "pmm2"){
                                sh """
                                ssh -i "${KEY_PATH}" -o ConnectTimeout=1 -o StrictHostKeyChecking=no ${USER}@\$(cat IP) "                            
                                    docker create \
                                        -v /srv \
                                        --name \${VM_NAME}-data \
                                        ${DOCKER_VERSION} /bin/true
                                "
                                """
                                sh """
                                ssh -i "${KEY_PATH}" -o ConnectTimeout=1 -o StrictHostKeyChecking=no ${USER}@\$(cat IP) "
                                    docker run -d \
                                        -p 80:80 \
                                        -p 443:443 \
                                        --volumes-from \${VM_NAME}-data \
                                        --name \${VM_NAME}-server \
                                        --restart always \
                                        ${DOCKER_ENV_VARIABLE} \
                                        ${DOCKER_VERSION}
                                    sleep 10
                                    docker logs \${VM_NAME}-server
                                "                            
=======
                                export IP=\$(cat IP)
                                export VM_NAME=\$(cat VM_NAME)

                                export CLIENT_VERSION=${CLIENT_VERSION}
                                if [[ \$CLIENT_VERSION = latest ]]; then
                                    CLIENT_VERSION=\$(
                                        curl -s https://www.percona.com/downloads/pmm/ \
                                            | egrep -o 'pmm/[0-9]{1,3}\\.[0-9]{1,3}\\.[0-9]{1,3}' \
                                            | sed -e 's/pmm\\///' \
                                            | sort -u -V \
                                            | tail -1
                                    )
                                fi
                            """
                            if (PMM_VERSION == "pmm2"){
                                sh """
                                    ssh -i "${KEY_PATH}" -o ConnectTimeout=1 -o StrictHostKeyChecking=no ${USER}@\$(cat IP) "                            
                                        sudo docker create \
                                            -v /srv \
                                            --name \${VM_NAME}-data \
                                            ${DOCKER_VERSION} /bin/true
                                    "
                                """
                                sh """
                                    ssh -i "${KEY_PATH}" -o ConnectTimeout=1 -o StrictHostKeyChecking=no ${USER}@\$(cat IP) "
                                        sudo docker run -d \
                                            -p 80:80 \
                                            -p 443:443 \
                                            --volumes-from \${VM_NAME}-data \
                                            --name \${VM_NAME}-server \
                                            --restart always \
                                            ${DOCKER_ENV_VARIABLE} \
                                            ${DOCKER_VERSION}
                                        sleep 10
                                        docker logs \${VM_NAME}-server
                                    "
>>>>>>> 9372b950
                                """
                            }
                            else{
                                sh """
<<<<<<< HEAD
                                ssh -i "${KEY_PATH}" -o ConnectTimeout=1 -o StrictHostKeyChecking=no ${USER}@\$(cat IP) "
                                    docker create \
                                        -v /opt/prometheus/data \
                                        -v /opt/consul-data \
                                        -v /var/lib/mysql \
                                        -v /var/lib/grafana \
                                        --name \${VM_NAME}-data \
                                        ${DOCKER_VERSION} /bin/true
                                "
                                """
                                sh """
                                ssh -i "${KEY_PATH}" -o ConnectTimeout=1 -o StrictHostKeyChecking=no ${USER}@\$(cat IP) "
                                    docker run -d \
                                        -p 80:80 \
                                        -p 443:443 \
                                        --volumes-from \${VM_NAME}-data \
                                        --name \${VM_NAME}-server \
                                        --restart always \
                                        -e METRICS_RESOLUTION=5s \
                                        ${DOCKER_VERSION}
                                    sleep 10
                                    docker logs \${VM_NAME}-server
                                "
=======
                                    ssh -i "${KEY_PATH}" -o ConnectTimeout=1 -o StrictHostKeyChecking=no ${USER}@\$(cat IP) "
                                        sudo docker create \
                                            -v /opt/prometheus/data \
                                            -v /opt/consul-data \
                                            -v /var/lib/mysql \
                                            -v /var/lib/grafana \
                                            --name \${VM_NAME}-data \
                                            ${DOCKER_VERSION} /bin/true
                                    "
                                """
                                sh """
                                    ssh -i "${KEY_PATH}" -o ConnectTimeout=1 -o StrictHostKeyChecking=no ${USER}@\$(cat IP) "
                                        sudo docker run -d \
                                            -p 80:80 \
                                            -p 443:443 \
                                            --volumes-from \${VM_NAME}-data \
                                            --name \${VM_NAME}-server \
                                            --restart always \
                                            -e METRICS_RESOLUTION=5s \
                                            ${DOCKER_VERSION}
                                        sleep 10
                                        docker logs \${VM_NAME}-server
                                    "
>>>>>>> 9372b950
                                """
                            }
                        }
                    }
                }
            }
        }
        stage('Enable Testing Repo') {
            when {
                expression { env.ENABLE_TESTING_REPO == "yes" && env.PMM_VERSION == "pmm2" && env.CLIENT_INSTANCE == "no" }
            }
            steps {
                withCredentials([sshUserPrivateKey(credentialsId: 'aws-jenkins', keyFileVariable: 'KEY_PATH', passphraseVariable: '', usernameVariable: 'USER')]) {
                    script {
                        withEnv(['JENKINS_NODE_COOKIE=dontKillMe']) {
                            sh """
                                export IP=\$(cat IP)
                                export VM_NAME=\$(cat VM_NAME)
                                ssh -i "${KEY_PATH}" -o ConnectTimeout=1 -o StrictHostKeyChecking=no ${USER}@\$(cat IP) "
                                    set -o errexit
                                    set -o xtrace
                                    docker exec \${VM_NAME}-server sed -i'' -e 's^/release/^/laboratory/^' /etc/yum.repos.d/pmm2-server.repo
                                    docker exec \${VM_NAME}-server percona-release enable original testing
                                    docker exec \${VM_NAME}-server yum clean all
                                "
                            """
                        }
                    }
                }
            }
        }
        stage('Run Clients') {
            steps {
                withCredentials([sshUserPrivateKey(credentialsId: 'aws-jenkins', keyFileVariable: 'KEY_PATH', passphraseVariable: '', usernameVariable: 'USER')]) {
                    sh """
                        export IP=\$(cat IP)
                        ssh -i "${KEY_PATH}" -o ConnectTimeout=1 -o StrictHostKeyChecking=no ${USER}@\$(cat IP) "
                            export PATH=\$PATH:/usr/sbin
                            test -f /usr/lib64/libsasl2.so.2 || sudo ln -s /usr/lib64/libsasl2.so.3.0.0 /usr/lib64/libsasl2.so.2
                            export CLIENT_IP=\$(curl ifconfig.me);
                        "
                    """
                    sh """
                        ssh -i "${KEY_PATH}" -o ConnectTimeout=1 -o StrictHostKeyChecking=no ${USER}@\$(cat IP) 'sudo yum -y install https://repo.percona.com/yum/percona-release-latest.noarch.rpm'
                    """
                    script {
                        if (CLIENT_VERSION == "dev-latest") {
                            sh """
                                ssh -i "${KEY_PATH}" -o ConnectTimeout=1 -o StrictHostKeyChecking=no ${USER}@\$(cat IP) "
                                        sudo percona-release disable all
                                        sudo percona-release enable original testing
                                        sudo yum clean all
                                        sudo yum makecache
                                        sudo yum -y install pmm2-client
                                        sudo yum -y update
                                "
                            """
                        }
                        else if (CLIENT_VERSION == "pmm2-latest") {
                            sh """
                                ssh -i "${KEY_PATH}" -o ConnectTimeout=1 -o StrictHostKeyChecking=no ${USER}@\$(cat IP) "
                                    sudo yum clean all
                                    sudo yum -y install pmm2-client
                                    sudo yum -y update
                                    sudo percona-release disable all
                                    sudo percona-release enable original testing
                                "    
                            """                        
                        }
                        else if (CLIENT_VERSION.substring(0,1) == "2"){
                            sh """
                                ssh -i "${KEY_PATH}" -o ConnectTimeout=1 -o StrictHostKeyChecking=no ${USER}@\$(cat IP) "
                                    sudo yum clean all
                                    sudo yum -y install pmm2-client-\$CLIENT_VERSION-6.el6.x86_64
                                    sudo percona-release disable all
                                    sudo percona-release enable original testing
                                    sleep 15
                                "
                            """
                        }
                        else if (CLIENT_VERSION == "pmm1-dev-latest"){
                        sh """
                                ssh -i "${KEY_PATH}" -o ConnectTimeout=1 -o StrictHostKeyChecking=no ${USER}@\$(cat IP) "
                                    sudo percona-release disable all
                                    sudo percona-release enable original testing
                                    sudo yum clean all
                                    sudo yum -y install pmm-client
                                    sudo yum -y update
                                "
                            """                        
                        }
                        else{
                            sh """
                            ssh -i "${KEY_PATH}" -o ConnectTimeout=1 -o StrictHostKeyChecking=no ${USER}@\$(cat IP) "
                            if [[ \$PMM_VERSION == pmm1 ]]; then
                                        if [[ \$CLIENT_VERSION == http* ]]; then
                                            wget -O pmm-client.tar.gz --progress=dot:giga "\${CLIENT_VERSION}"
                                        else
                                            wget -O pmm-client.tar.gz --progress=dot:giga "https://www.percona.com/downloads/pmm-client/pmm-client-\${CLIENT_VERSION}/binary/tarball/pmm-client-\${CLIENT_VERSION}.tar.gz"
                                        fi
                                        tar -zxpf pmm-client.tar.gz
                                        pushd pmm-client-*
                                            sudo ./install
                                        popd
                                    else
                                        if [[ \$CLIENT_VERSION == http* ]]; then
                                            wget -O pmm2-client.tar.gz --progress=dot:giga "\${CLIENT_VERSION}"
                                        else
                                            wget -O pmm2-client.tar.gz --progress=dot:giga "https://www.percona.com/downloads/pmm2/\${CLIENT_VERSION}/binary/tarball/pmm2-client-\${CLIENT_VERSION}.tar.gz"
                                        fi
                                        export BUILD_ID=dear-jenkins-please-dont-kill-virtualbox
                                        export JENKINS_NODE_COOKIE=dear-jenkins-please-dont-kill-virtualbox
                                        export JENKINS_SERVER_COOKIE=dear-jenkins-please-dont-kill-virtualbox
                                        tar -zxpf pmm2-client.tar.gz
                                        rm -r pmm2-client.tar.gz
                                        mv pmm2-client-* pmm2-client
                                        cd pmm2-client
                                        sudo bash -x ./install_tarball
                                        cd ../
                                        export PMM_CLIENT_BASEDIR=\\\$(ls -1td pmm2-client 2>/dev/null | grep -v ".tar" | head -n1)
                                        export PATH="$PWD/pmm2-client/bin:$PATH"
                                        echo "export PATH=$PWD/pmm2-client/bin:$PATH" >> ~/.bash_profile
                                        source ~/.bash_profile
                                        pmm-admin --version
                                        if [[ \$CLIENT_INSTANCE == yes ]]; then
                                            pmm-agent setup --config-file=$PWD/pmm2-client/config/pmm-agent.yaml --server-address=\$SERVER_IP:443 --server-insecure-tls --server-username=admin --server-password=admin \$IP
                                        else
                                            pmm-agent setup --config-file=$PWD/pmm2-client/config/pmm-agent.yaml --server-address=\$IP:443 --server-insecure-tls --server-username=admin --server-password=admin \$IP
                                        fi
                                        sleep 10
                                        JENKINS_NODE_COOKIE=dontKillMe nohup bash -c 'pmm-agent --config-file=$PWD/pmm2-client/config/pmm-agent.yaml > pmm-agent.log 2>&1 &'
                                        sleep 10
                                        cat pmm-agent.log
                                        pmm-admin status
                                    fi
                                fi
                                export PATH=\$PATH:/usr/sbin:/sbin
                                if [[ \$PMM_VERSION == pmm2 ]]; then
                                    if [[ \$CLIENT_VERSION == dev-latest ]] || [[ \$CLIENT_VERSION == pmm2-latest ]] || [[ \$CLIENT_VERSION == 2* ]]; then
                                        pmm-admin --version
                                        if [[ \$CLIENT_INSTANCE == yes ]]; then
                                            sudo pmm-agent setup --server-address=\$SERVER_IP:443 --server-insecure-tls --server-username=admin --server-password=admin \$IP
                                        else
                                            sudo pmm-agent setup --server-address=\$IP:443 --server-insecure-tls --server-username=admin --server-password=admin \$IP
                                        fi
                                        sleep 10
                                        sudo cat /var/log/pmm-agent.log
                                        pmm-admin list
                                    fi
                                else
                                    sudo pmm-admin config --client-name pmm-client-hostname --server \\\$(ip addr show eth0 | grep 'inet ' | awk '{print\\\$2}' | cut -d '/' -f 1)
                                fi
                                [ -z "${CLIENTS}" ] && exit 0 || :
                                if [[ \$PMM_VERSION == pmm1 ]]; then
                                    bash /srv/pmm-qa/pmm-tests/pmm-framework.sh \
                                        --pxc-version ${PXC_VERSION} \
                                        --ps-version  ${PS_VERSION} \
                                        --ms-version  ${MS_VERSION} \
                                        --md-version  ${MD_VERSION} \
                                        --mo-version  ${MO_VERSION} \
                                        --pgsql-version ${PGSQL_VERSION} \
                                        --download \
                                        ${CLIENTS} \
                                        --sysbench-data-load \
                                        --sysbench-oltp-run
                                fi

                                if [[ \$PMM_VERSION == pmm2 ]]; then

                                    if [[ \$CLIENT_VERSION != dev-latest ]]; then
                                        export PATH="$PWD/pmm2-client/bin:$PATH"
                                    fi
                                    if [[ \$CLIENT_INSTANCE == no ]]; then
                                        export SERVER_IP=\$IP;
                                    fi
                                    bash /srv/pmm-qa/pmm-tests/pmm-framework.sh \
                                        --ms-version  ${MS_VERSION} \
                                        --mo-version  ${MO_VERSION} \
                                        --ps-version  ${PS_VERSION} \
                                        --modb-version ${MODB_VERSION} \
                                        --md-version  ${MD_VERSION} \
                                        --pgsql-version ${PGSQL_VERSION} \
                                        --pxc-version ${PXC_VERSION} \
                                        --pdpgsql-version ${PDPGSQL_VERSION} \
                                        --download \
                                        ${CLIENTS} \
                                        --pmm2 \
                                        --dbdeployer \
                                        --run-load-pmm2 \
                                        --query-source=${QUERY_SOURCE} \
                                        --pmm2-server-ip=\$SERVER_IP
                                fi
                            "
                            """
                        }
                    }
                }
            }
        }

    }

    post {
        success {
            script {
                if ("${NOTIFY}" == "true") {
                    def PUBLIC_IP = sh(returnStdout: true, script: "cat IP").trim()
                    def OWNER_FULL = sh(returnStdout: true, script: "cat OWNER_FULL").trim()
                    def OWNER_EMAIL = sh(returnStdout: true, script: "cat OWNER_EMAIL").trim()
                    def OWNER_SLACK = slackUserIdFromEmail(botUser: true, email: "${OWNER_EMAIL}", tokenCredentialId: 'JenkinsCI-SlackBot-v2')

                    slackSend botUser: true, channel: '#pmm-ci', color: '#00FF00', message: "[${JOB_NAME}]: build finished, owner: @${OWNER_FULL}, link: https://${PUBLIC_IP}"
                }
            }
        }
        failure {
            withCredentials([[$class: 'AmazonWebServicesCredentialsBinding', accessKeyVariable: 'AWS_ACCESS_KEY_ID', credentialsId: 'AMI/OVF', secretKeyVariable: 'AWS_SECRET_ACCESS_KEY']]) {
                sh '''
                    export REQUEST_ID=\$(cat REQUEST_ID)
                    if [ -n "$REQUEST_ID" ]; then
                        aws ec2 --region us-east-2 cancel-spot-instance-requests --spot-instance-request-ids \$REQUEST_ID
                        aws ec2 --region us-east-2 terminate-instances --instance-ids \$(cat ID)
                    fi
                '''
            }
            script {
                if ("${NOTIFY}" == "true") {
                    def OWNER_FULL = sh(returnStdout: true, script: "cat OWNER_FULL").trim()
                    def OWNER_EMAIL = sh(returnStdout: true, script: "cat OWNER_EMAIL").trim()
                    def OWNER_SLACK = slackUserIdFromEmail(botUser: true, email: "${OWNER_EMAIL}", tokenCredentialId: 'JenkinsCI-SlackBot-v2')

                    slackSend botUser: true, channel: '#pmm-ci', color: '#FF0000', message: "[${JOB_NAME}]: build failed, owner: @${OWNER_FULL}"
                }
            }
        }
    }
}<|MERGE_RESOLUTION|>--- conflicted
+++ resolved
@@ -326,7 +326,6 @@
                     script {
                         withEnv(['JENKINS_NODE_COOKIE=dontKillMe']) {
                             sh """
-<<<<<<< HEAD
                             export IP=\$(cat IP)
                             export VM_NAME=\$(cat VM_NAME)
 
@@ -363,49 +362,10 @@
                                     sleep 10
                                     docker logs \${VM_NAME}-server
                                 "                            
-=======
-                                export IP=\$(cat IP)
-                                export VM_NAME=\$(cat VM_NAME)
-
-                                export CLIENT_VERSION=${CLIENT_VERSION}
-                                if [[ \$CLIENT_VERSION = latest ]]; then
-                                    CLIENT_VERSION=\$(
-                                        curl -s https://www.percona.com/downloads/pmm/ \
-                                            | egrep -o 'pmm/[0-9]{1,3}\\.[0-9]{1,3}\\.[0-9]{1,3}' \
-                                            | sed -e 's/pmm\\///' \
-                                            | sort -u -V \
-                                            | tail -1
-                                    )
-                                fi
-                            """
-                            if (PMM_VERSION == "pmm2"){
-                                sh """
-                                    ssh -i "${KEY_PATH}" -o ConnectTimeout=1 -o StrictHostKeyChecking=no ${USER}@\$(cat IP) "                            
-                                        sudo docker create \
-                                            -v /srv \
-                                            --name \${VM_NAME}-data \
-                                            ${DOCKER_VERSION} /bin/true
-                                    "
-                                """
-                                sh """
-                                    ssh -i "${KEY_PATH}" -o ConnectTimeout=1 -o StrictHostKeyChecking=no ${USER}@\$(cat IP) "
-                                        sudo docker run -d \
-                                            -p 80:80 \
-                                            -p 443:443 \
-                                            --volumes-from \${VM_NAME}-data \
-                                            --name \${VM_NAME}-server \
-                                            --restart always \
-                                            ${DOCKER_ENV_VARIABLE} \
-                                            ${DOCKER_VERSION}
-                                        sleep 10
-                                        docker logs \${VM_NAME}-server
-                                    "
->>>>>>> 9372b950
                                 """
                             }
                             else{
                                 sh """
-<<<<<<< HEAD
                                 ssh -i "${KEY_PATH}" -o ConnectTimeout=1 -o StrictHostKeyChecking=no ${USER}@\$(cat IP) "
                                     docker create \
                                         -v /opt/prometheus/data \
@@ -429,31 +389,6 @@
                                     sleep 10
                                     docker logs \${VM_NAME}-server
                                 "
-=======
-                                    ssh -i "${KEY_PATH}" -o ConnectTimeout=1 -o StrictHostKeyChecking=no ${USER}@\$(cat IP) "
-                                        sudo docker create \
-                                            -v /opt/prometheus/data \
-                                            -v /opt/consul-data \
-                                            -v /var/lib/mysql \
-                                            -v /var/lib/grafana \
-                                            --name \${VM_NAME}-data \
-                                            ${DOCKER_VERSION} /bin/true
-                                    "
-                                """
-                                sh """
-                                    ssh -i "${KEY_PATH}" -o ConnectTimeout=1 -o StrictHostKeyChecking=no ${USER}@\$(cat IP) "
-                                        sudo docker run -d \
-                                            -p 80:80 \
-                                            -p 443:443 \
-                                            --volumes-from \${VM_NAME}-data \
-                                            --name \${VM_NAME}-server \
-                                            --restart always \
-                                            -e METRICS_RESOLUTION=5s \
-                                            ${DOCKER_VERSION}
-                                        sleep 10
-                                        docker logs \${VM_NAME}-server
-                                    "
->>>>>>> 9372b950
                                 """
                             }
                         }
